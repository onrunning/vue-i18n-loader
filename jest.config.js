--- conflicted
+++ resolved
@@ -4,10 +4,7 @@
   preset: 'ts-jest',
   testEnvironment: 'node',
   coveragePathIgnorePatterns: ['node_modules', '<rootDir>/test/*.*'],
-<<<<<<< HEAD
-=======
   testMatch: ['<rootDir>/test/**/*(*.)@(spec|test).[tj]s?(x)'],
->>>>>>> 1af3698f
   globals: {
     'ts-jest': {
       diagnostics: false
